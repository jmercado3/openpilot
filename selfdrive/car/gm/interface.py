#!/usr/bin/env python3
from cereal import car
from math import fabs
from selfdrive.config import Conversions as CV
from selfdrive.car.gm.values import CAR, CruiseButtons, \
<<<<<<< HEAD
                                    AccState, CarControllerParams, NO_ASCM
from selfdrive.car import STD_CARGO_KG, scale_rot_inertia, scale_tire_stiffness, gen_empty_fingerprint
=======
                                    AccState, CarControllerParams
from selfdrive.car import STD_CARGO_KG, scale_rot_inertia, scale_tire_stiffness, gen_empty_fingerprint, get_safety_config
>>>>>>> b7394c61
from selfdrive.car.interfaces import CarInterfaceBase

ButtonType = car.CarState.ButtonEvent.Type
EventName = car.CarEvent.EventName

class CarInterface(CarInterfaceBase):
  @staticmethod
  def get_pid_accel_limits(CP, current_speed, cruise_speed):
    params = CarControllerParams()
    return params.ACCEL_MIN, params.ACCEL_MAX

  # Volt determined by iteratively plotting and minimizing error for f(angle, speed) = steer.
  @staticmethod
  def get_steer_feedforward_volt(desired_angle, v_ego):
    # maps [-inf,inf] to [-1,1]: sigmoid(34.4 deg) = sigmoid(1) = 0.5
    # 1 / 0.02904609 = 34.4 deg ~= 36 deg ~= 1/10 circle? Arbitrary?
    desired_angle *= 0.02904609
    sigmoid = desired_angle / (1 + fabs(desired_angle))
    return 0.10006696 * sigmoid * (v_ego + 3.12485927)

  def get_steer_feedforward_function(self):
    if self.CP.carFingerprint in [CAR.VOLT]:
      return self.get_steer_feedforward_volt
    else:
      return CarInterfaceBase.get_steer_feedforward_default

  @staticmethod
  def get_params(candidate, fingerprint=gen_empty_fingerprint(), car_fw=None):
    ret = CarInterfaceBase.get_std_params(candidate, fingerprint)
    ret.carName = "gm"
    ret.safetyConfigs = [get_safety_config(car.CarParams.SafetyModel.gm)]
    ret.pcmCruise = False  # stock cruise control is kept off

<<<<<<< HEAD
    # GM port is a community feature
    ret.communityFeature = True

=======
>>>>>>> b7394c61
    # Presence of a camera on the object bus is ok.
    # Have to go to read_only if ASCM is online (ACC-enabled cars),
    # or camera is on powertrain bus (LKA cars without ACC).
    ret.openpilotLongitudinalControl = True
    tire_stiffness_factor = 0.444  # not optimized yet

    # Start with a baseline lateral tuning for all GM vehicles. Override tuning as needed in each model section below.
    ret.minSteerSpeed = 7 * CV.MPH_TO_MS
    ret.lateralTuning.pid.kiBP, ret.lateralTuning.pid.kpBP = [[0.], [0.]]
    ret.lateralTuning.pid.kpV, ret.lateralTuning.pid.kiV = [[0.2], [0.00]]
    ret.lateralTuning.pid.kf = 0.00004   # full torque for 20 deg at 80mph means 0.00007818594
    ret.steerRateCost = 1.0
    ret.steerActuatorDelay = 0.1  # Default delay, not measured yet
    ret.enableGasInterceptor = 0x201 in fingerprint[0]
    if ret.enableGasInterceptor:
      ret.radarOffCan = False

    if candidate == CAR.VOLT or candidate == CAR.VOLT_NR:
      # supports stop and go, but initial engage must be above 18mph (which include conservatism)
      ret.minEnableSpeed = 18 * CV.MPH_TO_MS
      ret.mass = 1607. + STD_CARGO_KG
      ret.wheelbase = 2.69
      ret.steerRatio = 17.7  # Stock 15.7, LiveParameters
      tire_stiffness_factor = 0.469 # Stock Michelin Energy Saver A/S, LiveParameters
      ret.steerRatioRear = 0.
      ret.centerToFront = ret.wheelbase * 0.45 # Volt Gen 1, TODO corner weigh

      ret.lateralTuning.pid.kpBP = [0., 40.]
      ret.lateralTuning.pid.kpV = [0., 0.17]
      ret.lateralTuning.pid.kiBP = [0.]
      ret.lateralTuning.pid.kiV = [0.]
      ret.lateralTuning.pid.kf = 1. # get_steer_feedforward_volt()
      ret.steerActuatorDelay = 0.2

    elif candidate == CAR.MALIBU or candidate == CAR.MALIBU_NR:
      # supports stop and go, but initial engage must be above 18mph (which include conservatism)
      ret.minEnableSpeed = 18 * CV.MPH_TO_MS
      ret.mass = 1496. + STD_CARGO_KG
      ret.wheelbase = 2.83
      ret.steerRatio = 15.8
      ret.steerRatioRear = 0.
      ret.centerToFront = ret.wheelbase * 0.4  # wild guess

    elif candidate == CAR.HOLDEN_ASTRA:
      ret.mass = 1363. + STD_CARGO_KG
      ret.wheelbase = 2.662
      # Remaining parameters copied from Volt for now
      ret.centerToFront = ret.wheelbase * 0.4
      ret.minEnableSpeed = 18 * CV.MPH_TO_MS
      ret.steerRatio = 15.7
      ret.steerRatioRear = 0.

    elif candidate == CAR.ACADIA or candidate == CAR.ACADIA_NR:
      ret.minEnableSpeed = -1.  # engage speed is decided by pcm
      ret.mass = 3956. * CV.LB_TO_KG + STD_CARGO_KG # from vin decoder
      ret.wheelbase = 2.86 # Confirmed from vin decoder
      ret.steerRatio = 16.5  # end to end is 13.46 - seems to be undocumented, using JYoung value
      ret.steerRatioRear = 0.
      ret.centerToFront = ret.wheelbase * 0.4
      ret.lateralTuning.pid.kpV, ret.lateralTuning.pid.kiV = [[0.5], [0.1]] # using JYoung overrides
      ret.lateralTuning.pid.kf = 0.00004   # Using JYoung value - full torque for 20 deg at 80mph means 0.00007818594

    elif candidate == CAR.BUICK_REGAL:
      ret.minEnableSpeed = 18 * CV.MPH_TO_MS
      ret.mass = 3779. * CV.LB_TO_KG + STD_CARGO_KG  # (3849+3708)/2
      ret.wheelbase = 2.83  # 111.4 inches in meters
      ret.steerRatio = 14.4  # guess for tourx
      ret.steerRatioRear = 0.
      ret.centerToFront = ret.wheelbase * 0.4  # guess for tourx

    elif candidate == CAR.CADILLAC_ATS:
      ret.minEnableSpeed = 18 * CV.MPH_TO_MS
      ret.mass = 1601. + STD_CARGO_KG
      ret.wheelbase = 2.78
      ret.steerRatio = 15.3
      ret.steerRatioRear = 0.
      ret.centerToFront = ret.wheelbase * 0.49

<<<<<<< HEAD
    elif candidate == CAR.BOLT_NR:
      ret.minEnableSpeed = 25 * CV.MPH_TO_MS
      if ret.enableGasInterceptor:
        ret.minEnableSpeed = 5 * CV.MPH_TO_MS #steering works down to 5mph; pedal to 0
      ret.mass = 1616. + STD_CARGO_KG
      ret.wheelbase = 2.60096
      ret.steerRatio = 16.8
      ret.steerRatioRear = 0.
      ret.centerToFront = 2.0828 #ret.wheelbase * 0.4 # wild guess
      tire_stiffness_factor = 1.0

    elif candidate == CAR.EQUINOX_NR:
      ret.minEnableSpeed = 18 * CV.MPH_TO_MS
      ret.mass = 3500. * CV.LB_TO_KG + STD_CARGO_KG # (3849+3708)/2
      ret.wheelbase = 2.72 #107.3 inches in meters
      ret.steerRatio = 14.4 # guess for tourx
      ret.steerRatioRear = 0. # unknown online
      ret.centerToFront = ret.wheelbase * 0.4 # wild guess

    elif candidate == CAR.TAHOE_NR:
      ret.minEnableSpeed = 18 * CV.MPH_TO_MS
      ret.mass = 5602. * CV.LB_TO_KG + STD_CARGO_KG # (3849+3708)/2
      ret.wheelbase = 2.95 #116 inches in meters
      ret.steerRatio = 17.3 # guess for tourx
      ret.steerRatioRear = 0. # unknown online
      ret.centerToFront = 2.59  # ret.wheelbase * 0.4 # wild guess

    elif candidate == CAR.ESCALADE:
      # supports stop and go, but initial engage must be above 18mph (which include conservatism)
      ret.minEnableSpeed = 18 * CV.MPH_TO_MS
      ret.mass = 2645. + STD_CARGO_KG
      ret.wheelbase = 3.30
      ret.steerRatio = 17.3
      ret.steerRatioRear = 0.
      ret.centerToFront = ret.wheelbase * 0.4  # wild guess


=======
    elif candidate == CAR.ESCALADE_ESV:
      ret.minEnableSpeed = -1.  # engage speed is decided by pcm
      ret.mass = 2739. + STD_CARGO_KG
      ret.wheelbase = 3.302
      ret.steerRatio = 17.3
      ret.centerToFront = ret.wheelbase * 0.49
      ret.lateralTuning.pid.kiBP, ret.lateralTuning.pid.kpBP = [[10., 41.0], [10., 41.0]]
      ret.lateralTuning.pid.kpV, ret.lateralTuning.pid.kiV = [[0.13, 0.24], [0.01, 0.02]]
      ret.lateralTuning.pid.kf = 0.000045
      tire_stiffness_factor = 1.0
            
>>>>>>> b7394c61
    # TODO: get actual value, for now starting with reasonable value for
    # civic and scaling by mass and wheelbase
    ret.rotationalInertia = scale_rot_inertia(ret.mass, ret.wheelbase)

    # TODO: start from empirically derived lateral slip stiffness for the civic and scale by
    # mass and CG position, so all cars will have approximately similar dyn behaviors
    ret.tireStiffnessFront, ret.tireStiffnessRear = scale_tire_stiffness(ret.mass, ret.wheelbase, ret.centerToFront,
                                                                         tire_stiffness_factor=tire_stiffness_factor)

    ret.longitudinalTuning.kpBP = [5., 35.]
    ret.longitudinalTuning.kpV = [2.4, 1.5]
    ret.longitudinalTuning.kiBP = [0.]
    ret.longitudinalTuning.kiV = [0.36]

    ret.steerLimitTimer = 0.4
    ret.radarTimeStep = 0.0667  # GM radar runs at 15Hz instead of standard 20Hz

    return ret

  # returns a car.CarState
  def update(self, c, can_strings):
    self.cp.update_strings(can_strings)
    self.cp_loopback.update_strings(can_strings)

    ret = self.CS.update(self.cp, self.cp_loopback)

    ret.canValid = self.cp.can_valid and self.cp_loopback.can_valid
    ret.steeringRateLimited = self.CC.steer_rate_limited if self.CC is not None else False

    buttonEvents = []

    if self.CS.cruise_buttons != self.CS.prev_cruise_buttons and self.CS.prev_cruise_buttons != CruiseButtons.INIT:
      be = car.CarState.ButtonEvent.new_message()
      be.type = ButtonType.unknown
      if self.CS.cruise_buttons != CruiseButtons.UNPRESS:
        be.pressed = True
        but = self.CS.cruise_buttons
      else:
        be.pressed = False
        but = self.CS.prev_cruise_buttons
      if but == CruiseButtons.RES_ACCEL:
        if not (ret.cruiseState.enabled and ret.standstill):
          be.type = ButtonType.accelCruise  # Suppress resume button if we're resuming from stop so we don't adjust speed.
      elif but == CruiseButtons.DECEL_SET:
        be.type = ButtonType.decelCruise
      elif but == CruiseButtons.CANCEL:
        if not self.CP.enableGasInterceptor: #need to use cancel to disable cc with Pedal TODO: auto-disengage CC
          be.type = ButtonType.cancel
      elif but == CruiseButtons.MAIN:
        be.type = ButtonType.altButton3
      buttonEvents.append(be)

    ret.buttonEvents = buttonEvents

    events = self.create_common_events(ret, pcm_enable=False)

    if ret.vEgo < self.CP.minEnableSpeed:
      events.add(EventName.belowEngageSpeed)
    if self.CS.park_brake:
      events.add(EventName.parkBrake)
    if ret.cruiseState.standstill:
      events.add(EventName.resumeRequired)
    if (self.CS.CP.carFingerprint not in NO_ASCM) and self.CS.pcm_acc_status == AccState.FAULTED:
      events.add(EventName.accFaulted)
    if ret.vEgo < self.CP.minSteerSpeed:
      events.add(car.CarEvent.EventName.belowSteerSpeed)

    # handle button presses
    for b in ret.buttonEvents:
      # do enable on both accel and decel buttons
      if b.type in [ButtonType.accelCruise, ButtonType.decelCruise] and not b.pressed:
        events.add(EventName.buttonEnable)
      # do disable on button down
      if b.type == ButtonType.cancel and b.pressed:
        events.add(EventName.buttonCancel)

    ret.events = events.to_msg()

    # copy back carState packet to CS
    self.CS.out = ret.as_reader()

    return self.CS.out

  def apply(self, c):
    hud_v_cruise = c.hudControl.setSpeed
    if hud_v_cruise > 70:
      hud_v_cruise = 0

    # For Openpilot, "enabled" includes pre-enable.
    # In GM, PCM faults out if ACC command overlaps user gas.
    # Does not apply when no built-in ACC
    if not self.CP.enableGasInterceptor or self.CP.carFingerprint in NO_ASCM:
      enabled = c.enabled and not self.CS.out.gasPressed
    else:
      enabled = c.enabled

    can_sends = self.CC.update(enabled, self.CS, self.frame,
                               c.actuators,
                               hud_v_cruise, c.hudControl.lanesVisible,
                               c.hudControl.leadVisible, c.hudControl.visualAlert)

    self.frame += 1
    return can_sends<|MERGE_RESOLUTION|>--- conflicted
+++ resolved
@@ -3,13 +3,8 @@
 from math import fabs
 from selfdrive.config import Conversions as CV
 from selfdrive.car.gm.values import CAR, CruiseButtons, \
-<<<<<<< HEAD
                                     AccState, CarControllerParams, NO_ASCM
-from selfdrive.car import STD_CARGO_KG, scale_rot_inertia, scale_tire_stiffness, gen_empty_fingerprint
-=======
-                                    AccState, CarControllerParams
 from selfdrive.car import STD_CARGO_KG, scale_rot_inertia, scale_tire_stiffness, gen_empty_fingerprint, get_safety_config
->>>>>>> b7394c61
 from selfdrive.car.interfaces import CarInterfaceBase
 
 ButtonType = car.CarState.ButtonEvent.Type
@@ -43,12 +38,6 @@
     ret.safetyConfigs = [get_safety_config(car.CarParams.SafetyModel.gm)]
     ret.pcmCruise = False  # stock cruise control is kept off
 
-<<<<<<< HEAD
-    # GM port is a community feature
-    ret.communityFeature = True
-
-=======
->>>>>>> b7394c61
     # Presence of a camera on the object bus is ok.
     # Have to go to read_only if ASCM is online (ACC-enabled cars),
     # or camera is on powertrain bus (LKA cars without ACC).
@@ -127,45 +116,6 @@
       ret.steerRatioRear = 0.
       ret.centerToFront = ret.wheelbase * 0.49
 
-<<<<<<< HEAD
-    elif candidate == CAR.BOLT_NR:
-      ret.minEnableSpeed = 25 * CV.MPH_TO_MS
-      if ret.enableGasInterceptor:
-        ret.minEnableSpeed = 5 * CV.MPH_TO_MS #steering works down to 5mph; pedal to 0
-      ret.mass = 1616. + STD_CARGO_KG
-      ret.wheelbase = 2.60096
-      ret.steerRatio = 16.8
-      ret.steerRatioRear = 0.
-      ret.centerToFront = 2.0828 #ret.wheelbase * 0.4 # wild guess
-      tire_stiffness_factor = 1.0
-
-    elif candidate == CAR.EQUINOX_NR:
-      ret.minEnableSpeed = 18 * CV.MPH_TO_MS
-      ret.mass = 3500. * CV.LB_TO_KG + STD_CARGO_KG # (3849+3708)/2
-      ret.wheelbase = 2.72 #107.3 inches in meters
-      ret.steerRatio = 14.4 # guess for tourx
-      ret.steerRatioRear = 0. # unknown online
-      ret.centerToFront = ret.wheelbase * 0.4 # wild guess
-
-    elif candidate == CAR.TAHOE_NR:
-      ret.minEnableSpeed = 18 * CV.MPH_TO_MS
-      ret.mass = 5602. * CV.LB_TO_KG + STD_CARGO_KG # (3849+3708)/2
-      ret.wheelbase = 2.95 #116 inches in meters
-      ret.steerRatio = 17.3 # guess for tourx
-      ret.steerRatioRear = 0. # unknown online
-      ret.centerToFront = 2.59  # ret.wheelbase * 0.4 # wild guess
-
-    elif candidate == CAR.ESCALADE:
-      # supports stop and go, but initial engage must be above 18mph (which include conservatism)
-      ret.minEnableSpeed = 18 * CV.MPH_TO_MS
-      ret.mass = 2645. + STD_CARGO_KG
-      ret.wheelbase = 3.30
-      ret.steerRatio = 17.3
-      ret.steerRatioRear = 0.
-      ret.centerToFront = ret.wheelbase * 0.4  # wild guess
-
-
-=======
     elif candidate == CAR.ESCALADE_ESV:
       ret.minEnableSpeed = -1.  # engage speed is decided by pcm
       ret.mass = 2739. + STD_CARGO_KG
@@ -176,8 +126,35 @@
       ret.lateralTuning.pid.kpV, ret.lateralTuning.pid.kiV = [[0.13, 0.24], [0.01, 0.02]]
       ret.lateralTuning.pid.kf = 0.000045
       tire_stiffness_factor = 1.0
-            
->>>>>>> b7394c61
+
+    elif candidate == CAR.BOLT_NR:
+      ret.minEnableSpeed = 25 * CV.MPH_TO_MS
+      if ret.enableGasInterceptor:
+        ret.minEnableSpeed = 5 * CV.MPH_TO_MS #steering works down to 5mph; pedal to 0
+      ret.mass = 1616. + STD_CARGO_KG
+      ret.wheelbase = 2.60096
+      ret.steerRatio = 16.8
+      ret.steerRatioRear = 0.
+      ret.centerToFront = 2.0828 #ret.wheelbase * 0.4 # wild guess
+      tire_stiffness_factor = 1.0
+
+    elif candidate == CAR.EQUINOX_NR:
+      ret.minEnableSpeed = 18 * CV.MPH_TO_MS
+      ret.mass = 3500. * CV.LB_TO_KG + STD_CARGO_KG # (3849+3708)/2
+      ret.wheelbase = 2.72 #107.3 inches in meters
+      ret.steerRatio = 14.4 # guess for tourx
+      ret.steerRatioRear = 0. # unknown online
+      ret.centerToFront = ret.wheelbase * 0.4 # wild guess
+
+    elif candidate == CAR.TAHOE_NR:
+      ret.minEnableSpeed = 18 * CV.MPH_TO_MS
+      ret.mass = 5602. * CV.LB_TO_KG + STD_CARGO_KG # (3849+3708)/2
+      ret.wheelbase = 2.95 #116 inches in meters
+      ret.steerRatio = 17.3 # guess for tourx
+      ret.steerRatioRear = 0. # unknown online
+      ret.centerToFront = 2.59  # ret.wheelbase * 0.4 # wild guess
+
+
     # TODO: get actual value, for now starting with reasonable value for
     # civic and scaling by mass and wheelbase
     ret.rotationalInertia = scale_rot_inertia(ret.mass, ret.wheelbase)
