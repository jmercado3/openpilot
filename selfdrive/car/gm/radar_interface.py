--- conflicted
+++ resolved
@@ -16,12 +16,7 @@
 LAST_RADAR_MSG = RADAR_HEADER_MSG + NUM_SLOTS
 
 def create_radar_can_parser(car_fingerprint):
-<<<<<<< HEAD
-  # TODO: Handle bolt-on radar, use a set in values
-  if car_fingerprint not in (CAR.VOLT, CAR.MALIBU, CAR.HOLDEN_ASTRA, CAR.ACADIA, CAR.CADILLAC_ATS, CAR.ESCALADE):
-=======
   if car_fingerprint not in (CAR.VOLT, CAR.MALIBU, CAR.HOLDEN_ASTRA, CAR.ACADIA, CAR.CADILLAC_ATS, CAR.ESCALADE_ESV):
->>>>>>> b7394c61
     return None
 
   # C1A-ARS3-A by Continental
