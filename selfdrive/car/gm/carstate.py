from cereal import car
from common.numpy_fast import mean
from opendbc.can.can_define import CANDefine
from opendbc.can.parser import CANParser
from selfdrive.car.interfaces import CarStateBase
from selfdrive.car.gm.values import DBC, CAR, EV_CAR, AccState, CanBus, STEER_THRESHOLD


class CarState(CarStateBase):
  def __init__(self, CP):
    super().__init__(CP)
    can_define = CANDefine(DBC[CP.carFingerprint]["pt"])
    self.shifter_values = can_define.dv["ECMPRDNL2"]["PRNDL2"]
    self.lka_steering_cmd_counter = 0
    self.park_brake = 0

  def update(self, pt_cp, loopback_cp):
    ret = car.CarState.new_message()
    self.prev_cruise_buttons = self.cruise_buttons
    self.cruise_buttons = pt_cp.vl["ASCMSteeringButton"]["ACCButtons"]

    ret.wheelSpeeds = self.get_wheel_speeds(
      pt_cp.vl["EBCMWheelSpdFront"]["FLWheelSpd"],
      pt_cp.vl["EBCMWheelSpdFront"]["FRWheelSpd"],
      pt_cp.vl["EBCMWheelSpdRear"]["RLWheelSpd"],
      pt_cp.vl["EBCMWheelSpdRear"]["RRWheelSpd"],
    )
    ret.vEgoRaw = mean([ret.wheelSpeeds.fl, ret.wheelSpeeds.fr, ret.wheelSpeeds.rl, ret.wheelSpeeds.rr])
    ret.vEgo, ret.aEgo = self.update_speed_kf(ret.vEgoRaw)
    ret.standstill = ret.vEgoRaw < 0.01
<<<<<<< HEAD
    gmGear = self.shifter_values.get(pt_cp.vl["ECMPRDNL2"]["PRNDL2"], None)
    manualMode = bool(pt_cp.vl["ECMPRDNL2"]["ManualMode"])
    
    # In manumatic, the value of PRNDL2 represents the max gear
    # parse_gear_shifter expects "T" for manumatic
    # TODO: JJS Add manumatic max gear to cereal and parse (validate value in Acadia)
    if manualMode:
      gmGear = "T"
    
    # TODO: JJS: Should We just have 0 map to P in the dbc?
    if gmGear == "Shifting":
      gmGear = "P"
    
    ret.gearShifter = self.parse_gear_shifter(gmGear)
    ret.brakePressed = bool(pt_cp.vl["ECMEngineStatus"]["Brake_Pressed"])
    ret.brake = 0.
    
    if ret.brakePressed:
      ret.brake = pt_cp.vl["EBCMBrakePedalPosition"]["BrakePedalPosition"] / 0xd0

    if self.CP.enableGasInterceptor:
      ret.gas = (pt_cp.vl["GAS_SENSOR"]["INTERCEPTOR_GAS"] + pt_cp.vl["GAS_SENSOR"]["INTERCEPTOR_GAS2"]) / 2.
      ret.gasPressed = ret.gas > 15
    else:
      ret.gas = pt_cp.vl["AcceleratorPedal2"]["AcceleratorPedal2"] / 254.
      ret.gasPressed = ret.gas > 1e-5
=======

    ret.gearShifter = self.parse_gear_shifter(self.shifter_values.get(pt_cp.vl["ECMPRDNL"]["PRNDL"], None))
    ret.brakePressed = pt_cp.vl["ECMEngineStatus"]["Brake_Pressed"] != 0
    ret.brake = pt_cp.vl["EBCMBrakePedalPosition"]["BrakePedalPosition"] / 0xd0

    ret.gas = pt_cp.vl["AcceleratorPedal2"]["AcceleratorPedal2"] / 254.
    ret.gasPressed = ret.gas > 1e-5
>>>>>>> 4416c21b

    ret.steeringAngleDeg = pt_cp.vl["PSCMSteeringAngle"]["SteeringWheelAngle"]
    ret.steeringRateDeg = pt_cp.vl["PSCMSteeringAngle"]["SteeringWheelRate"]
    ret.steeringTorque = pt_cp.vl["PSCMStatus"]["LKADriverAppldTrq"]
    ret.steeringTorqueEps = pt_cp.vl["PSCMStatus"]["LKATorqueDelivered"]
    ret.steeringPressed = abs(ret.steeringTorque) > STEER_THRESHOLD
    self.lka_steering_cmd_counter = loopback_cp.vl["ASCMLKASteeringCmd"]["RollingCounter"]

    # 0 inactive, 1 active, 2 temporarily limited, 3 failed
    self.lkas_status = pt_cp.vl["PSCMStatus"]["LKATorqueDeliveredStatus"]
    ret.steerWarning = self.lkas_status == 2
    ret.steerError = self.lkas_status == 3

    # 1 - open, 0 - closed
    ret.doorOpen = (pt_cp.vl["BCMDoorBeltStatus"]["FrontLeftDoor"] == 1 or
                    pt_cp.vl["BCMDoorBeltStatus"]["FrontRightDoor"] == 1 or
                    pt_cp.vl["BCMDoorBeltStatus"]["RearLeftDoor"] == 1 or
                    pt_cp.vl["BCMDoorBeltStatus"]["RearRightDoor"] == 1)

    # 1 - latched
    ret.seatbeltUnlatched = pt_cp.vl["BCMDoorBeltStatus"]["LeftSeatBelt"] == 0
    ret.leftBlinker = pt_cp.vl["BCMTurnSignals"]["TurnSignals"] == 1
    ret.rightBlinker = pt_cp.vl["BCMTurnSignals"]["TurnSignals"] == 2
    #TODO: JJS: Add hasEPB to cereal and use detection rather than hard coding...
    #if self.CP.hasEPB:
    if self.CP.carFingerprint != CAR.SUBURBAN and self.CP.carFingerprint != CAR.TAHOE_NR:
      self.park_brake = pt_cp.vl["EPBStatus"]["EPBClosed"]

<<<<<<< HEAD
    ret.cruiseState.available = bool(pt_cp.vl["ECMEngineStatus"]["CruiseMainOn"])
=======
    self.park_brake = pt_cp.vl["EPBStatus"]["EPBClosed"]
    ret.cruiseState.available = pt_cp.vl["ECMEngineStatus"]["CruiseMainOn"] != 0
>>>>>>> 4416c21b
    ret.espDisabled = pt_cp.vl["ESPStatus"]["TractionControlOn"] != 1
    self.pcm_acc_status = pt_cp.vl["AcceleratorPedal2"]["CruiseState"]

    # Regen braking is braking
<<<<<<< HEAD
    if self.car_fingerprint in EV_CAR:
      ret.brakePressed = ret.brakePressed or bool(pt_cp.vl["EBCMRegenPaddle"]["RegenPaddle"])
=======
    if self.car_fingerprint == CAR.VOLT:
      ret.brakePressed = ret.brakePressed or pt_cp.vl["EBCMRegenPaddle"]["RegenPaddle"] != 0
>>>>>>> 4416c21b

    ret.cruiseState.enabled = self.pcm_acc_status != AccState.OFF
    ret.cruiseState.standstill = self.pcm_acc_status == AccState.STANDSTILL

    return ret

  @staticmethod
  def get_can_parser(CP):
    signals = [
      # sig_name, sig_address
      ("BrakePedalPosition", "EBCMBrakePedalPosition"),
      ("FrontLeftDoor", "BCMDoorBeltStatus"),
      ("FrontRightDoor", "BCMDoorBeltStatus"),
      ("RearLeftDoor", "BCMDoorBeltStatus"),
      ("RearRightDoor", "BCMDoorBeltStatus"),
      ("LeftSeatBelt", "BCMDoorBeltStatus"),
      ("RightSeatBelt", "BCMDoorBeltStatus"),
      ("TurnSignals", "BCMTurnSignals"),
      ("AcceleratorPedal2", "AcceleratorPedal2"),
      ("CruiseState", "AcceleratorPedal2"),
      ("ACCButtons", "ASCMSteeringButton"),
      ("SteeringWheelAngle", "PSCMSteeringAngle"),
      ("SteeringWheelRate", "PSCMSteeringAngle"),
      ("FLWheelSpd", "EBCMWheelSpdFront"),
      ("FRWheelSpd", "EBCMWheelSpdFront"),
      ("RLWheelSpd", "EBCMWheelSpdRear"),
      ("RRWheelSpd", "EBCMWheelSpdRear"),
      ("PRNDL2", "ECMPRDNL2"),
      ("ManualMode", "ECMPRDNL2"),
      ("LKADriverAppldTrq", "PSCMStatus"),
      ("LKATorqueDelivered", "PSCMStatus"),
      ("LKATorqueDeliveredStatus", "PSCMStatus"),
      ("TractionControlOn", "ESPStatus"),
      ("CruiseMainOn", "ECMEngineStatus"),
      ("Brake_Pressed", "ECMEngineStatus"),
    ]

    checks = [
      ("BCMTurnSignals", 1),
      ("ECMPRDNL2", 10),
      ("PSCMStatus", 10),
      ("ESPStatus", 10),
      ("BCMDoorBeltStatus", 10),
      ("EBCMWheelSpdFront", 20),
      ("EBCMWheelSpdRear", 20),
      ("AcceleratorPedal2", 33),
      ("ASCMSteeringButton", 33),
      ("ECMEngineStatus", 100),
      ("PSCMSteeringAngle", 100),
      ("EBCMBrakePedalPosition", 100),
    ]

    # TODO: Might be wise to find the non-electronic parking brake signal
    # TODO: JJS Add hasEPB to cereal
    if CP.carFingerprint != CAR.SUBURBAN and CP.carFingerprint != CAR.TAHOE_NR:
      signals.append(("EPBClosed", "EPBStatus", 0))
      checks.append(("EPBStatus", 20))
    

    if CP.enableGasInterceptor:
      signals.append(("INTERCEPTOR_GAS", "GAS_SENSOR"))
      signals.append(("INTERCEPTOR_GAS2", "GAS_SENSOR"))
      checks.append(("GAS_SENSOR", 50))

    if CP.carFingerprint in EV_CAR:
      signals.append(("RegenPaddle", "EBCMRegenPaddle"))
      checks.append(("EBCMRegenPaddle", 50))

    return CANParser(DBC[CP.carFingerprint]["pt"], signals, checks, CanBus.POWERTRAIN)

  @staticmethod
  def get_loopback_can_parser(CP):
    signals = [
      ("RollingCounter", "ASCMLKASteeringCmd"),
    ]

    checks = [
      ("ASCMLKASteeringCmd", 50),
    ]

    return CANParser(DBC[CP.carFingerprint]["pt"], signals, checks, CanBus.LOOPBACK)<|MERGE_RESOLUTION|>--- conflicted
+++ resolved
@@ -28,7 +28,6 @@
     ret.vEgoRaw = mean([ret.wheelSpeeds.fl, ret.wheelSpeeds.fr, ret.wheelSpeeds.rl, ret.wheelSpeeds.rr])
     ret.vEgo, ret.aEgo = self.update_speed_kf(ret.vEgoRaw)
     ret.standstill = ret.vEgoRaw < 0.01
-<<<<<<< HEAD
     gmGear = self.shifter_values.get(pt_cp.vl["ECMPRDNL2"]["PRNDL2"], None)
     manualMode = bool(pt_cp.vl["ECMPRDNL2"]["ManualMode"])
     
@@ -43,7 +42,7 @@
       gmGear = "P"
     
     ret.gearShifter = self.parse_gear_shifter(gmGear)
-    ret.brakePressed = bool(pt_cp.vl["ECMEngineStatus"]["Brake_Pressed"])
+    ret.brakePressed = pt_cp.vl["ECMEngineStatus"]["Brake_Pressed"] != 0
     ret.brake = 0.
     
     if ret.brakePressed:
@@ -55,15 +54,6 @@
     else:
       ret.gas = pt_cp.vl["AcceleratorPedal2"]["AcceleratorPedal2"] / 254.
       ret.gasPressed = ret.gas > 1e-5
-=======
-
-    ret.gearShifter = self.parse_gear_shifter(self.shifter_values.get(pt_cp.vl["ECMPRDNL"]["PRNDL"], None))
-    ret.brakePressed = pt_cp.vl["ECMEngineStatus"]["Brake_Pressed"] != 0
-    ret.brake = pt_cp.vl["EBCMBrakePedalPosition"]["BrakePedalPosition"] / 0xd0
-
-    ret.gas = pt_cp.vl["AcceleratorPedal2"]["AcceleratorPedal2"] / 254.
-    ret.gasPressed = ret.gas > 1e-5
->>>>>>> 4416c21b
 
     ret.steeringAngleDeg = pt_cp.vl["PSCMSteeringAngle"]["SteeringWheelAngle"]
     ret.steeringRateDeg = pt_cp.vl["PSCMSteeringAngle"]["SteeringWheelRate"]
@@ -92,23 +82,14 @@
     if self.CP.carFingerprint != CAR.SUBURBAN and self.CP.carFingerprint != CAR.TAHOE_NR:
       self.park_brake = pt_cp.vl["EPBStatus"]["EPBClosed"]
 
-<<<<<<< HEAD
-    ret.cruiseState.available = bool(pt_cp.vl["ECMEngineStatus"]["CruiseMainOn"])
-=======
-    self.park_brake = pt_cp.vl["EPBStatus"]["EPBClosed"]
     ret.cruiseState.available = pt_cp.vl["ECMEngineStatus"]["CruiseMainOn"] != 0
->>>>>>> 4416c21b
+
     ret.espDisabled = pt_cp.vl["ESPStatus"]["TractionControlOn"] != 1
     self.pcm_acc_status = pt_cp.vl["AcceleratorPedal2"]["CruiseState"]
 
     # Regen braking is braking
-<<<<<<< HEAD
     if self.car_fingerprint in EV_CAR:
-      ret.brakePressed = ret.brakePressed or bool(pt_cp.vl["EBCMRegenPaddle"]["RegenPaddle"])
-=======
-    if self.car_fingerprint == CAR.VOLT:
       ret.brakePressed = ret.brakePressed or pt_cp.vl["EBCMRegenPaddle"]["RegenPaddle"] != 0
->>>>>>> 4416c21b
 
     ret.cruiseState.enabled = self.pcm_acc_status != AccState.OFF
     ret.cruiseState.standstill = self.pcm_acc_status == AccState.STANDSTILL
