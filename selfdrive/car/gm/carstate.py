--- conflicted
+++ resolved
@@ -3,12 +3,7 @@
 from opendbc.can.can_define import CANDefine
 from opendbc.can.parser import CANParser
 from selfdrive.car.interfaces import CarStateBase
-<<<<<<< HEAD
-from selfdrive.car.gm.values import DBC, AccState, CanBus, \
-                                    CruiseButtons, STEER_THRESHOLD, EV_CAR, CAR
-=======
-from selfdrive.car.gm.values import DBC, CAR, AccState, CanBus, STEER_THRESHOLD
->>>>>>> 06541abd
+from selfdrive.car.gm.values import DBC, CAR, EV_CAR, AccState, CanBus, STEER_THRESHOLD
 
 
 class CarState(CarStateBase):
@@ -92,33 +87,6 @@
   def get_can_parser(CP):
     # this function generates lists for signal, messages and initial values
     signals = [
-<<<<<<< HEAD
-      # sig_name, sig_address, default
-      ("BrakePedalPosition", "EBCMBrakePedalPosition", 0),
-      ("FrontLeftDoor", "BCMDoorBeltStatus", 0),
-      ("FrontRightDoor", "BCMDoorBeltStatus", 0),
-      ("RearLeftDoor", "BCMDoorBeltStatus", 0),
-      ("RearRightDoor", "BCMDoorBeltStatus", 0),
-      ("LeftSeatBelt", "BCMDoorBeltStatus", 0),
-      ("RightSeatBelt", "BCMDoorBeltStatus", 0),
-      ("TurnSignals", "BCMTurnSignals", 0),
-      ("CruiseState", "AcceleratorPedal2", 0),
-      ("AcceleratorPedal2", "AcceleratorPedal2", 0),
-      ("ACCButtons", "ASCMSteeringButton", CruiseButtons.UNPRESS),
-      ("SteeringWheelAngle", "PSCMSteeringAngle", 0),
-      ("SteeringWheelRate", "PSCMSteeringAngle", 0),
-      ("FLWheelSpd", "EBCMWheelSpdFront", 0),
-      ("FRWheelSpd", "EBCMWheelSpdFront", 0),
-      ("RLWheelSpd", "EBCMWheelSpdRear", 0),
-      ("RRWheelSpd", "EBCMWheelSpdRear", 0),
-      ("PRNDL", "ECMPRDNL", 0),
-      ("LKADriverAppldTrq", "PSCMStatus", 0),
-      ("LKATorqueDelivered", "PSCMStatus", 0),
-      ("LKATorqueDeliveredStatus", "PSCMStatus", 0),
-      ("TractionControlOn", "ESPStatus", 0),
-      ("CruiseMainOn", "ECMEngineStatus", 0),
-      ("Brake_Pressed", "ECMEngineStatus", 0),
-=======
       # sig_name, sig_address
       ("BrakePedalPosition", "EBCMBrakePedalPosition"),
       ("FrontLeftDoor", "BCMDoorBeltStatus"),
@@ -144,7 +112,7 @@
       ("TractionControlOn", "ESPStatus"),
       ("EPBClosed", "EPBStatus"),
       ("CruiseMainOn", "ECMEngineStatus"),
->>>>>>> 06541abd
+      ("Brake_Pressed", "ECMEngineStatus"),
     ]
 
     checks = [
@@ -169,8 +137,8 @@
     
 
     if CP.enableGasInterceptor:
-      signals.append(("INTERCEPTOR_GAS", "GAS_SENSOR", 0))
-      signals.append(("INTERCEPTOR_GAS2", "GAS_SENSOR", 0))
+      signals.append(("INTERCEPTOR_GAS", "GAS_SENSOR"))
+      signals.append(("INTERCEPTOR_GAS2", "GAS_SENSOR"))
       checks.append(("GAS_SENSOR", 50))
 
     if CP.carFingerprint in EV_CAR:
