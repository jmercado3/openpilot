import os
import time
from abc import abstractmethod, ABC
from typing import Dict, Tuple, List

from cereal import car
from common.kalman.simple_kalman import KF1D
from common.realtime import DT_CTRL
from selfdrive.car import gen_empty_fingerprint
from selfdrive.config import Conversions as CV
from selfdrive.controls.lib.drive_helpers import V_CRUISE_MAX
from selfdrive.controls.lib.events import Events
from selfdrive.controls.lib.vehicle_model import VehicleModel

GearShifter = car.CarState.GearShifter
EventName = car.CarEvent.EventName

MAX_CTRL_SPEED = (V_CRUISE_MAX + 4) * CV.KPH_TO_MS
ACCEL_MAX = 2.0
ACCEL_MIN = -3.5


# generic car and radar interfaces


class CarInterfaceBase(ABC):
  def __init__(self, CP, CarController, CarState):
    self.CP = CP
    self.VM = VehicleModel(CP)

    self.frame = 0
    self.steering_unpressed = 0
    self.low_speed_alert = False
    self.silent_steer_warning = True

    if CarState is not None:
      self.CS = CarState(CP)
      self.cp = self.CS.get_can_parser(CP)
      self.cp_cam = self.CS.get_cam_can_parser(CP)
      self.cp_body = self.CS.get_body_can_parser(CP)
      self.cp_loopback = self.CS.get_loopback_can_parser(CP)

    self.CC = None
    if CarController is not None:
      self.CC = CarController(self.cp.dbc_name, CP, self.VM)

  @staticmethod
  def get_pid_accel_limits(CP, current_speed, cruise_speed):
    return ACCEL_MIN, ACCEL_MAX

  @staticmethod
  @abstractmethod
  def get_params(candidate, fingerprint=gen_empty_fingerprint(), car_fw=None):
    pass

  @staticmethod
  def init(CP, logcan, sendcan):
    pass

  @staticmethod
  def get_steer_feedforward_default(desired_angle, v_ego):
    # Proportional to realigning tire momentum: lateral acceleration.
    # TODO: something with lateralPlan.curvatureRates
    return desired_angle * (v_ego**2)

  @classmethod
  def get_steer_feedforward_function(cls):
    return cls.get_steer_feedforward_default

  # returns a set of default params to avoid repetition in car specific params
  @staticmethod
  def get_std_params(candidate, fingerprint):
    ret = car.CarParams.new_message()
    ret.carFingerprint = candidate

    # standard ALC params
    ret.steerControlType = car.CarParams.SteerControlType.torque
    ret.steerMaxBP = [0.]
    ret.steerMaxV = [1.]
    ret.minSteerSpeed = 0.
    ret.wheelSpeedFactor = 1.0

    ret.pcmCruise = True     # openpilot's state is tied to the PCM's cruise state on most cars
    ret.minEnableSpeed = -1. # enable is done by stock ACC, so ignore this
    ret.steerRatioRear = 0.  # no rear steering, at least on the listed cars aboveA
    ret.openpilotLongitudinalControl = False
    ret.stopAccel = -2.0
    ret.stoppingDecelRate = 0.8 # brake_travel/s while trying to stop
    ret.vEgoStopping = 0.5
    ret.vEgoStarting = 0.5  # needs to be >= vEgoStopping to avoid state transition oscillation
    ret.stoppingControl = True
    ret.longitudinalTuning.deadzoneBP = [0.]
    ret.longitudinalTuning.deadzoneV = [0.]
    ret.longitudinalTuning.kpBP = [0.]
    ret.longitudinalTuning.kpV = [1.]
    ret.longitudinalTuning.kiBP = [0.]
    ret.longitudinalTuning.kiV = [1.]
    ret.longitudinalActuatorDelayLowerBound = 0.15
    ret.longitudinalActuatorDelayUpperBound = 0.15
    return ret

  @abstractmethod
  def update(self, c: car.CarControl, can_strings: List[bytes]) -> car.CarState:
    pass

  @abstractmethod
  def apply(self, c: car.CarControl) -> Tuple[car.CarControl.Actuators, List[bytes]]:
    pass

  def create_common_events(self, cs_out, extra_gears=None, pcm_enable=True):
    events = Events()

    if cs_out.doorOpen:
      events.add(EventName.doorOpen)
    if cs_out.seatbeltUnlatched:
      events.add(EventName.seatbeltNotLatched)
    if cs_out.gearShifter != GearShifter.drive and (extra_gears is None or
       cs_out.gearShifter not in extra_gears):
      events.add(EventName.wrongGear)
    if cs_out.gearShifter == GearShifter.reverse:
      events.add(EventName.reverseGear)
    if not cs_out.cruiseState.available:
      events.add(EventName.wrongCarMode)
    if cs_out.espDisabled:
      events.add(EventName.espDisabled)
    if cs_out.gasPressed:
      events.add(EventName.gasPressed)
    if cs_out.stockFcw:
      events.add(EventName.stockFcw)
    if cs_out.stockAeb:
      events.add(EventName.stockAeb)
    if cs_out.vEgo > MAX_CTRL_SPEED:
      events.add(EventName.speedTooHigh)
    if cs_out.cruiseState.nonAdaptive:
      events.add(EventName.wrongCruiseMode)
    if cs_out.brakeHoldActive and self.CP.openpilotLongitudinalControl:
      events.add(EventName.brakeHold)


    # Handle permanent and temporary steering faults
    self.steering_unpressed = 0 if cs_out.steeringPressed else self.steering_unpressed + 1
    if cs_out.steerWarning:
      # if the user overrode recently, show a less harsh alert
      if self.silent_steer_warning or cs_out.standstill or self.steering_unpressed < int(1.5 / DT_CTRL):
        self.silent_steer_warning = True
        events.add(EventName.steerTempUnavailableSilent)
      else:
        events.add(EventName.steerTempUnavailable)
    else:
      self.silent_steer_warning = False
    if cs_out.steerError:
      events.add(EventName.steerUnavailable)

    # Disable on rising edge of gas or brake. Also disable on brake when speed > 0.
<<<<<<< HEAD
    # Optionally allow to press gas at zero speed to resume.
    # e.g. Chrysler does not spam the resume button yet, so resuming with gas is handy. FIXME!
    # TODO: pressing gas still disengages... need to make this conditional on unsafe allow gas
    #if (cs_out.gasPressed and (not self.CS.out.gasPressed) and cs_out.vEgo > gas_resume_speed) or \
    if (cs_out.brakePressed and (not self.CS.out.brakePressed or not cs_out.standstill)):
=======
    if (cs_out.gasPressed and not self.CS.out.gasPressed) or \
       (cs_out.brakePressed and (not self.CS.out.brakePressed or not cs_out.standstill)):
>>>>>>> cf89ded0
      events.add(EventName.pedalPressed)

    # we engage when pcm is active (rising edge)
    if pcm_enable:
      if cs_out.cruiseState.enabled and not self.CS.out.cruiseState.enabled:
        events.add(EventName.pcmEnable)
      elif not cs_out.cruiseState.enabled:
        events.add(EventName.pcmDisable)

    return events


class RadarInterfaceBase(ABC):
  def __init__(self, CP):
    self.pts = {}
    self.delay = 0
    self.radar_ts = CP.radarTimeStep
    self.no_radar_sleep = 'NO_RADAR_SLEEP' in os.environ

  def update(self, can_strings):
    ret = car.RadarData.new_message()
    if not self.no_radar_sleep:
      time.sleep(self.radar_ts)  # radard runs on RI updates
    return ret


class CarStateBase(ABC):
  def __init__(self, CP):
    self.CP = CP
    self.car_fingerprint = CP.carFingerprint
    self.out = car.CarState.new_message()

    self.cruise_buttons = 0
    self.left_blinker_cnt = 0
    self.right_blinker_cnt = 0
    self.left_blinker_prev = False
    self.right_blinker_prev = False

    # Q = np.matrix([[10.0, 0.0], [0.0, 100.0]])
    # R = 1e3
    self.v_ego_kf = KF1D(x0=[[0.0], [0.0]],
                         A=[[1.0, DT_CTRL], [0.0, 1.0]],
                         C=[1.0, 0.0],
                         K=[[0.12287673], [0.29666309]])

  def update_speed_kf(self, v_ego_raw):
    if abs(v_ego_raw - self.v_ego_kf.x[0][0]) > 2.0:  # Prevent large accelerations when car starts at non zero speed
      self.v_ego_kf.x = [[v_ego_raw], [0.0]]

    v_ego_x = self.v_ego_kf.update(v_ego_raw)
    return float(v_ego_x[0]), float(v_ego_x[1])

  def get_wheel_speeds(self, fl, fr, rl, rr, unit=CV.KPH_TO_MS):
    factor = unit * self.CP.wheelSpeedFactor

    wheelSpeeds = car.CarState.WheelSpeeds.new_message()
    wheelSpeeds.fl = fl * factor
    wheelSpeeds.fr = fr * factor
    wheelSpeeds.rl = rl * factor
    wheelSpeeds.rr = rr * factor
    return wheelSpeeds

  def update_blinker_from_lamp(self, blinker_time: int, left_blinker_lamp: bool, right_blinker_lamp: bool):
    """Update blinkers from lights. Enable output when light was seen within the last `blinker_time`
    iterations"""
    # TODO: Handle case when switching direction. Now both blinkers can be on at the same time
    self.left_blinker_cnt = blinker_time if left_blinker_lamp else max(self.left_blinker_cnt - 1, 0)
    self.right_blinker_cnt = blinker_time if right_blinker_lamp else max(self.right_blinker_cnt - 1, 0)
    return self.left_blinker_cnt > 0, self.right_blinker_cnt > 0

  def update_blinker_from_stalk(self, blinker_time: int, left_blinker_stalk: bool, right_blinker_stalk: bool):
    """Update blinkers from stalk position. When stalk is seen the blinker will be on for at least blinker_time,
    or until the stalk is turned off, whichever is longer. If the opposite stalk direction is seen the blinker
    is forced to the other side. On a rising edge of the stalk the timeout is reset."""

    if left_blinker_stalk:
      self.right_blinker_cnt = 0
      if not self.left_blinker_prev:
        self.left_blinker_cnt = blinker_time

    if right_blinker_stalk:
      self.left_blinker_cnt = 0
      if not self.right_blinker_prev:
        self.right_blinker_cnt = blinker_time

    self.left_blinker_cnt = max(self.left_blinker_cnt - 1, 0)
    self.right_blinker_cnt = max(self.right_blinker_cnt - 1, 0)

    self.left_blinker_prev = left_blinker_stalk
    self.right_blinker_prev = right_blinker_stalk

    return bool(left_blinker_stalk or self.left_blinker_cnt > 0), bool(right_blinker_stalk or self.right_blinker_cnt > 0)

  @staticmethod
  def parse_gear_shifter(gear: str) -> car.CarState.GearShifter:
    d: Dict[str, car.CarState.GearShifter] = {
        'P': GearShifter.park, 'R': GearShifter.reverse, 'N': GearShifter.neutral,
        'E': GearShifter.eco, 'T': GearShifter.manumatic, 'D': GearShifter.drive,
        'S': GearShifter.sport, 'L': GearShifter.low, 'B': GearShifter.brake
    }
    return d.get(gear, GearShifter.unknown)

  @staticmethod
  def get_cam_can_parser(CP):
    return None

  @staticmethod
  def get_body_can_parser(CP):
    return None

  @staticmethod
  def get_loopback_can_parser(CP):
    return None<|MERGE_RESOLUTION|>--- conflicted
+++ resolved
@@ -152,16 +152,9 @@
       events.add(EventName.steerUnavailable)
 
     # Disable on rising edge of gas or brake. Also disable on brake when speed > 0.
-<<<<<<< HEAD
-    # Optionally allow to press gas at zero speed to resume.
-    # e.g. Chrysler does not spam the resume button yet, so resuming with gas is handy. FIXME!
-    # TODO: pressing gas still disengages... need to make this conditional on unsafe allow gas
-    #if (cs_out.gasPressed and (not self.CS.out.gasPressed) and cs_out.vEgo > gas_resume_speed) or \
+    # TODO: JJS : Fix gas press correctly (with an option)
+    #if (cs_out.gasPressed and not self.CS.out.gasPressed) or \
     if (cs_out.brakePressed and (not self.CS.out.brakePressed or not cs_out.standstill)):
-=======
-    if (cs_out.gasPressed and not self.CS.out.gasPressed) or \
-       (cs_out.brakePressed and (not self.CS.out.brakePressed or not cs_out.standstill)):
->>>>>>> cf89ded0
       events.add(EventName.pedalPressed)
 
     # we engage when pcm is active (rising edge)
