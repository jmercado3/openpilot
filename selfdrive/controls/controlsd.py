#!/usr/bin/env python3
import os
import math
from numbers import Number

from cereal import car, log
from common.numpy_fast import clip
from common.realtime import sec_since_boot, config_realtime_process, Priority, Ratekeeper, DT_CTRL
from common.profiler import Profiler
from common.params import Params, put_nonblocking
import cereal.messaging as messaging
from selfdrive.config import Conversions as CV
from selfdrive.swaglog import cloudlog
from selfdrive.boardd.boardd import can_list_to_can_capnp
from selfdrive.car.car_helpers import get_car, get_startup_event, get_one_can
from selfdrive.controls.lib.lane_planner import CAMERA_OFFSET
from selfdrive.controls.lib.drive_helpers import update_v_cruise, initialize_v_cruise
from selfdrive.controls.lib.drive_helpers import get_lag_adjusted_curvature
from selfdrive.controls.lib.longcontrol import LongControl
from selfdrive.controls.lib.latcontrol_pid import LatControlPID
from selfdrive.controls.lib.latcontrol_indi import LatControlINDI
from selfdrive.controls.lib.latcontrol_lqr import LatControlLQR
from selfdrive.controls.lib.latcontrol_angle import LatControlAngle
from selfdrive.controls.lib.events import Events, ET
from selfdrive.controls.lib.alertmanager import AlertManager, set_offroad_alert
from selfdrive.controls.lib.vehicle_model import VehicleModel
from selfdrive.locationd.calibrationd import Calibration
from selfdrive.hardware import HARDWARE, TICI, EON
from selfdrive.manager.process_config import managed_processes

SOFT_DISABLE_TIME = 3  # seconds
LDW_MIN_SPEED = 31 * CV.MPH_TO_MS
LANE_DEPARTURE_THRESHOLD = 0.1
STEER_ANGLE_SATURATION_TIMEOUT = 1.0 / DT_CTRL
STEER_ANGLE_SATURATION_THRESHOLD = 2.5  # Degrees

REPLAY = "REPLAY" in os.environ
SIMULATION = "SIMULATION" in os.environ
NOSENSOR = "NOSENSOR" in os.environ
IGNORE_PROCESSES = {"rtshield", "uploader", "deleter", "loggerd", "logmessaged", "tombstoned",
                    "logcatd", "proclogd", "clocksd", "updated", "timezoned", "manage_athenad"} | \
                    {k for k, v in managed_processes.items() if not v.enabled}

ACTUATOR_FIELDS = set(car.CarControl.Actuators.schema.fields.keys())

ThermalStatus = log.DeviceState.ThermalStatus
State = log.ControlsState.OpenpilotState
PandaType = log.PandaState.PandaType
Desire = log.LateralPlan.Desire
LaneChangeState = log.LateralPlan.LaneChangeState
LaneChangeDirection = log.LateralPlan.LaneChangeDirection
EventName = car.CarEvent.EventName
ButtonEvent = car.CarState.ButtonEvent
SafetyModel = car.CarParams.SafetyModel

IGNORED_SAFETY_MODES = [SafetyModel.silent, SafetyModel.noOutput]


class Controls:
  def __init__(self, sm=None, pm=None, can_sock=None):
    config_realtime_process(4 if TICI else 3, Priority.CTRL_HIGH)

    # Setup sockets
    self.pm = pm
    if self.pm is None:
      self.pm = messaging.PubMaster(['sendcan', 'controlsState', 'carState',
                                     'carControl', 'carEvents', 'carParams'])

    self.camera_packets = ["roadCameraState", "driverCameraState"]
    if TICI:
      self.camera_packets.append("wideRoadCameraState")

    params = Params()
    self.joystick_mode = params.get_bool("JoystickDebugMode")
    joystick_packet = ['testJoystick'] if self.joystick_mode else []

    self.sm = sm
    if self.sm is None:
      ignore = ['driverCameraState', 'managerState'] if SIMULATION else None
      self.sm = messaging.SubMaster(['deviceState', 'pandaStates', 'peripheralState', 'modelV2', 'liveCalibration',
                                     'driverMonitoringState', 'longitudinalPlan', 'lateralPlan', 'liveLocationKalman',
                                     'managerState', 'liveParameters', 'radarState'] + self.camera_packets + joystick_packet,
                                     ignore_alive=ignore, ignore_avg_freq=['radarState', 'longitudinalPlan'])

    self.can_sock = can_sock
    if can_sock is None:
      can_timeout = None if os.environ.get('NO_CAN_TIMEOUT', False) else 100
      self.can_sock = messaging.sub_sock('can', timeout=can_timeout)

    if TICI:
      self.log_sock = messaging.sub_sock('androidLog')

    # wait for one pandaState and one CAN packet
    print("Waiting for CAN messages...")
    get_one_can(self.can_sock)

    self.CI, self.CP = get_car(self.can_sock, self.pm.sock['sendcan'])

    # read params
    self.is_metric = params.get_bool("IsMetric")
    self.is_ldw_enabled = params.get_bool("IsLdwEnabled")
    community_feature_toggle = params.get_bool("CommunityFeaturesToggle")
    openpilot_enabled_toggle = params.get_bool("OpenpilotEnabledToggle")
    passive = params.get_bool("Passive") or not openpilot_enabled_toggle

    # detect sound card presence and ensure successful init
    sounds_available = HARDWARE.get_sound_card_online()

    car_recognized = self.CP.carName != 'mock'

    controller_available = self.CI.CC is not None and not passive and not self.CP.dashcamOnly
    community_feature = self.CP.communityFeature or \
                        self.CP.fingerprintSource == car.CarParams.FingerprintSource.can
    community_feature_disallowed = community_feature and (not community_feature_toggle)
    self.read_only = not car_recognized or not controller_available or \
                       self.CP.dashcamOnly or community_feature_disallowed
    if self.read_only:
      safety_config = car.CarParams.SafetyConfig.new_message()
      safety_config.safetyModel = car.CarParams.SafetyModel.noOutput
      self.CP.safetyConfigs = [safety_config]

    # Write CarParams for radard
    cp_bytes = self.CP.to_bytes()
    params.put("CarParams", cp_bytes)
    put_nonblocking("CarParamsCache", cp_bytes)

    self.CC = car.CarControl.new_message()
    self.AM = AlertManager()
    self.events = Events()

    self.LoC = LongControl(self.CP)
    self.VM = VehicleModel(self.CP)

    if self.CP.steerControlType == car.CarParams.SteerControlType.angle:
      self.LaC = LatControlAngle(self.CP)
    elif self.CP.lateralTuning.which() == 'pid':
      self.LaC = LatControlPID(self.CP, self.CI)
    elif self.CP.lateralTuning.which() == 'indi':
      self.LaC = LatControlINDI(self.CP)
    elif self.CP.lateralTuning.which() == 'lqr':
      self.LaC = LatControlLQR(self.CP)

    self.initialized = False
    self.state = State.disabled
    self.enabled = False
    self.active = False
    self.can_rcv_error = False
    self.soft_disable_timer = 0
    self.v_cruise_kph = 255
    self.v_cruise_kph_last = 0
    self.mismatch_counter = 0
    self.cruise_mismatch_counter = 0
    self.can_error_counter = 0
    self.last_blinker_frame = 0
    self.saturated_count = 0
    self.distance_traveled = 0
    self.last_functional_fan_frame = 0
    self.events_prev = []
    self.current_alert_types = [ET.PERMANENT]
    self.logged_comm_issue = False
    self.button_timers = {ButtonEvent.Type.decelCruise: 0, ButtonEvent.Type.accelCruise: 0}
    self.last_actuators = car.CarControl.Actuators.new_message()

    # TODO: no longer necessary, aside from process replay
    self.sm['liveParameters'].valid = True

    self.startup_event = get_startup_event(car_recognized, controller_available, len(self.CP.carFw) > 0)

    if not sounds_available:
      self.events.add(EventName.soundsUnavailable, static=True)
    if community_feature_disallowed and car_recognized and not self.CP.dashcamOnly:
      self.events.add(EventName.communityFeatureDisallowed, static=True)
    if not car_recognized:
      self.events.add(EventName.carUnrecognized, static=True)
      if len(self.CP.carFw) > 0:
        set_offroad_alert("Offroad_CarUnrecognized", True)
      else:
        set_offroad_alert("Offroad_NoFirmware", True)
    elif self.read_only:
      self.events.add(EventName.dashcamMode, static=True)
    elif self.joystick_mode:
      self.events.add(EventName.joystickDebug, static=True)
      self.startup_event = None

    # controlsd is driven by can recv, expected at 100Hz
    self.rk = Ratekeeper(100, print_delay_threshold=None)
    self.prof = Profiler(False)  # off by default

  def update_events(self, CS):
    """Compute carEvents from carState"""

    self.events.clear()
    self.events.add_from_msg(CS.events)
    self.events.add_from_msg(self.sm['driverMonitoringState'].events)

    # Handle startup event
    if self.startup_event is not None:
      self.events.add(self.startup_event)
      self.startup_event = None

    # Don't add any more events if not initialized
    if not self.initialized:
      self.events.add(EventName.controlsInitializing)
      return

    # Create events for battery, temperature, disk space, and memory
    if EON and (self.sm['peripheralState'].pandaType != PandaType.uno) and \
       self.sm['deviceState'].batteryPercent < 1 and self.sm['deviceState'].chargingError:
      # at zero percent battery, while discharging, OP should not allowed
      self.events.add(EventName.lowBattery)
    if self.sm['deviceState'].thermalStatus >= ThermalStatus.red:
      self.events.add(EventName.overheat)
    if self.sm['deviceState'].freeSpacePercent < 7 and not SIMULATION:
      # under 7% of space free no enable allowed
      self.events.add(EventName.outOfSpace)
    # TODO: make tici threshold the same
    if self.sm['deviceState'].memoryUsagePercent > (90 if TICI else 65) and not SIMULATION:
      self.events.add(EventName.lowMemory)

    # TODO: enable this once loggerd CPU usage is more reasonable
    #cpus = list(self.sm['deviceState'].cpuUsagePercent)[:(-1 if EON else None)]
    #if max(cpus, default=0) > 95 and not SIMULATION:
    #  self.events.add(EventName.highCpuUsage)

    # Alert if fan isn't spinning for 5 seconds
    if self.sm['peripheralState'].pandaType in [PandaType.uno, PandaType.dos]:
      if self.sm['peripheralState'].fanSpeedRpm == 0 and self.sm['deviceState'].fanSpeedPercentDesired > 50:
        if (self.sm.frame - self.last_functional_fan_frame) * DT_CTRL > 5.0:
          self.events.add(EventName.fanMalfunction)
      else:
        self.last_functional_fan_frame = self.sm.frame

    # Handle calibration status
    cal_status = self.sm['liveCalibration'].calStatus
    if cal_status != Calibration.CALIBRATED:
      if cal_status == Calibration.UNCALIBRATED:
        self.events.add(EventName.calibrationIncomplete)
      else:
        self.events.add(EventName.calibrationInvalid)

    # Handle lane change
    if self.sm['lateralPlan'].laneChangeState == LaneChangeState.preLaneChange:
      direction = self.sm['lateralPlan'].laneChangeDirection
      if (CS.leftBlindspot and direction == LaneChangeDirection.left) or \
         (CS.rightBlindspot and direction == LaneChangeDirection.right):
        self.events.add(EventName.laneChangeBlocked)
      else:
        if direction == LaneChangeDirection.left:
          self.events.add(EventName.preLaneChangeLeft)
        else:
          self.events.add(EventName.preLaneChangeRight)
    elif self.sm['lateralPlan'].laneChangeState in [LaneChangeState.laneChangeStarting,
                                                 LaneChangeState.laneChangeFinishing]:
      self.events.add(EventName.laneChange)

    if self.can_rcv_error or not CS.canValid:
      pass
      # TODO: JJS - figure out why - CS.canValid is false so much
      # This is firing a LOT on GM...
      # if (not CS.canValid):
      #   cloudlog.error("###@@@ controlsd.py.Controls.update_events: CS.canValid false")
      #self.events.add(EventName.canError)

    for i, pandaState in enumerate(self.sm['pandaStates']):
      # All pandas must match the list of safetyConfigs, and if outside this list, must be silent or noOutput
      if i < len(self.CP.safetyConfigs):
        safety_mismatch = pandaState.safetyModel != self.CP.safetyConfigs[i].safetyModel or pandaState.safetyParam != self.CP.safetyConfigs[i].safetyParam
      else:
        safety_mismatch = pandaState.safetyModel not in IGNORED_SAFETY_MODES
      if safety_mismatch or self.mismatch_counter >= 200:
        self.events.add(EventName.controlsMismatch)

      if log.PandaState.FaultType.relayMalfunction in pandaState.faults:
        self.events.add(EventName.relayMalfunction)

    # Check for HW or system issues
    if len(self.sm['radarState'].radarErrors):
      self.events.add(EventName.radarFault)
    elif not self.sm.valid["pandaStates"]:
      self.events.add(EventName.usbError)
    # TODO: JJS - Silverado is throwing this on engage. Shock and awe campaign to stop it...  
    # elif not self.sm.all_alive_and_valid():
    #   self.events.add(EventName.commIssue)
    #   if not self.logged_comm_issue:
    #     invalid = [s for s, valid in self.sm.valid.items() if not valid]
    #     not_alive = [s for s, alive in self.sm.alive.items() if not alive]
    #     cloudlog.event("commIssue", invalid=invalid, not_alive=not_alive)
    #     self.logged_comm_issue = True
    else:
      self.logged_comm_issue = False

    if not self.sm['liveParameters'].valid:
      self.events.add(EventName.vehicleModelInvalid)
    if not self.sm['lateralPlan'].mpcSolutionValid:
      self.events.add(EventName.plannerError)
    if not self.sm['liveLocationKalman'].sensorsOK and not NOSENSOR:
      if self.sm.frame > 5 / DT_CTRL:  # Give locationd some time to receive all the inputs
        self.events.add(EventName.sensorDataInvalid)
    if not self.sm['liveLocationKalman'].posenetOK:
      self.events.add(EventName.posenetInvalid)
    if not self.sm['liveLocationKalman'].deviceStable:
      self.events.add(EventName.deviceFalling)
    for pandaState in self.sm['pandaStates']:
      if log.PandaState.FaultType.relayMalfunction in pandaState.faults:
        self.events.add(EventName.relayMalfunction)
<<<<<<< HEAD
    ## # TODO: JJS TEMP: Throwing fault on GM no radar
    # if not REPLAY:
    #   # Check for mismatch between openpilot and car's PCM
    #   cruise_mismatch = CS.cruiseState.enabled and (not self.enabled or not self.CP.pcmCruise)
    #   self.cruise_mismatch_counter = self.cruise_mismatch_counter + 1 if cruise_mismatch else 0
    #   if self.cruise_mismatch_counter > int(1. / DT_CTRL):
    #     self.events.add(EventName.cruiseMismatch)
=======

    if not REPLAY:
      # Check for mismatch between openpilot and car's PCM
      cruise_mismatch = CS.cruiseState.enabled and (not self.enabled or not self.CP.pcmCruise)
      self.cruise_mismatch_counter = self.cruise_mismatch_counter + 1 if cruise_mismatch else 0
      if self.cruise_mismatch_counter > int(3. / DT_CTRL):
        self.events.add(EventName.cruiseMismatch)
>>>>>>> 16dd7ce1

    # Check for FCW
    stock_long_is_braking = self.enabled and not self.CP.openpilotLongitudinalControl and CS.aEgo < -1.5
    model_fcw = self.sm['modelV2'].meta.hardBrakePredicted and not CS.brakePressed and not stock_long_is_braking
    planner_fcw = self.sm['longitudinalPlan'].fcw and self.enabled
    if planner_fcw or model_fcw:
      self.events.add(EventName.fcw)

    if TICI:
      logs = messaging.drain_sock(self.log_sock, wait_for_one=False)
      messages = []
      for m in logs:
        try:
          messages.append(m.androidLog.message)
        except UnicodeDecodeError:
          pass

      for err in ["ERROR_CRC", "ERROR_ECC", "ERROR_STREAM_UNDERFLOW", "APPLY FAILED"]:
        for m in messages:
          if err not in m:
            continue

          csid = m.split("CSID:")[-1].split(" ")[0]
          evt = {"0": EventName.roadCameraError, "1": EventName.wideRoadCameraError,
                 "2": EventName.driverCameraError}.get(csid, None)
          if evt is not None:
            self.events.add(evt)

    # TODO: fix simulator
    if not SIMULATION:
      if not NOSENSOR:
        if not self.sm['liveLocationKalman'].gpsOK and (self.distance_traveled > 1000):
          # Not show in first 1 km to allow for driving out of garage. This event shows after 5 minutes
          self.events.add(EventName.noGps)
      if not self.sm.all_alive(self.camera_packets):
        self.events.add(EventName.cameraMalfunction)
      if self.sm['modelV2'].frameDropPerc > 20:
        self.events.add(EventName.modeldLagging)
      if self.sm['liveLocationKalman'].excessiveResets:
        self.events.add(EventName.localizerMalfunction)

      # Check if all manager processes are running
      not_running = set(p.name for p in self.sm['managerState'].processes if not p.running)
      if self.sm.rcv_frame['managerState'] and (not_running - IGNORE_PROCESSES):
        self.events.add(EventName.processNotRunning)

    # Only allow engagement with brake pressed when stopped behind another stopped car
    speeds = self.sm['longitudinalPlan'].speeds
    if len(speeds) > 1:
      v_future = speeds[-1]
    else:
      v_future = 100.0
    if CS.brakePressed and v_future >= self.CP.vEgoStarting \
      and self.CP.openpilotLongitudinalControl and CS.vEgo < 0.3:
      self.events.add(EventName.noTarget)

  def data_sample(self):
    """Receive data from sockets and update carState"""

    # Update carState from CAN
    can_strs = messaging.drain_sock_raw(self.can_sock, wait_for_one=True)
    CS = self.CI.update(self.CC, can_strs)

    self.sm.update(0)

    all_valid = CS.canValid and self.sm.all_alive_and_valid()
    if not self.initialized and (all_valid or self.sm.frame * DT_CTRL > 3.5 or SIMULATION):
      if not self.read_only:
        self.CI.init(self.CP, self.can_sock, self.pm.sock['sendcan'])
      self.initialized = True
      Params().put_bool("ControlsReady", True)

    # Check for CAN timeout
    if not can_strs:
      self.can_error_counter += 1
      self.can_rcv_error = True
      cloudlog.error("###@@@ gm controlsd.py can_strs (timeout?) false")
      
    else:
      self.can_rcv_error = False

    # When the panda and controlsd do not agree on controls_allowed
    # we want to disengage openpilot. However the status from the panda goes through
    # another socket other than the CAN messages and one can arrive earlier than the other.
    # Therefore we allow a mismatch for two samples, then we trigger the disengagement.
    if not self.enabled:
      self.mismatch_counter = 0

    # All pandas not in silent mode must have controlsAllowed when openpilot is enabled
    if any(not ps.controlsAllowed and self.enabled for ps in self.sm['pandaStates']
           if ps.safetyModel not in IGNORED_SAFETY_MODES):
      self.mismatch_counter += 1
    else:
      self.mismatch_counter = 0 # Reset mismatch couter when mismatch is cleared

    self.distance_traveled += CS.vEgo * DT_CTRL

    return CS

  def state_transition(self, CS):
    """Compute conditional state transitions and execute actions on state transitions"""

    self.v_cruise_kph_last = self.v_cruise_kph

    # if stock cruise is completely disabled, then we can use our own set speed logic
    if not self.CP.pcmCruise:
      self.v_cruise_kph = update_v_cruise(self.v_cruise_kph, CS.buttonEvents, self.button_timers, self.enabled, self.is_metric)
    elif self.CP.pcmCruise and CS.cruiseState.enabled:
      self.v_cruise_kph = CS.cruiseState.speed * CV.MS_TO_KPH

    # decrement the soft disable timer at every step, as it's reset on
    # entrance in SOFT_DISABLING state
    self.soft_disable_timer = max(0, self.soft_disable_timer - 1)

    self.current_alert_types = [ET.PERMANENT]

    # ENABLED, PRE ENABLING, SOFT DISABLING
    if self.state != State.disabled:
      # user and immediate disable always have priority in a non-disabled state
      if self.events.any(ET.USER_DISABLE):
        self.state = State.disabled
        self.current_alert_types.append(ET.USER_DISABLE)

      elif self.events.any(ET.IMMEDIATE_DISABLE):
        self.state = State.disabled
        self.current_alert_types.append(ET.IMMEDIATE_DISABLE)

      else:
        # ENABLED
        if self.state == State.enabled:
          if self.events.any(ET.SOFT_DISABLE):
            self.state = State.softDisabling
            self.soft_disable_timer = int(SOFT_DISABLE_TIME / DT_CTRL)
            self.current_alert_types.append(ET.SOFT_DISABLE)

        # SOFT DISABLING
        elif self.state == State.softDisabling:
          if not self.events.any(ET.SOFT_DISABLE):
            # no more soft disabling condition, so go back to ENABLED
            self.state = State.enabled

          elif self.events.any(ET.SOFT_DISABLE) and self.soft_disable_timer > 0:
            self.current_alert_types.append(ET.SOFT_DISABLE)

          elif self.soft_disable_timer <= 0:
            self.state = State.disabled

        # PRE ENABLING
        elif self.state == State.preEnabled:
          if not self.events.any(ET.PRE_ENABLE):
            self.state = State.enabled
          else:
            self.current_alert_types.append(ET.PRE_ENABLE)

    # DISABLED
    elif self.state == State.disabled:
      if self.events.any(ET.ENABLE):
        if self.events.any(ET.NO_ENTRY):
          self.current_alert_types.append(ET.NO_ENTRY)

        else:
          if self.events.any(ET.PRE_ENABLE):
            self.state = State.preEnabled
          else:
            self.state = State.enabled
          self.current_alert_types.append(ET.ENABLE)
          self.v_cruise_kph = initialize_v_cruise(CS.vEgo, CS.buttonEvents, self.v_cruise_kph_last)

    # Check if actuators are enabled
    self.active = self.state == State.enabled or self.state == State.softDisabling
    if self.active:
      self.current_alert_types.append(ET.WARNING)

    # Check if openpilot is engaged
    self.enabled = self.active or self.state == State.preEnabled

  def state_control(self, CS):
    """Given the state, this function returns an actuators packet"""

    # Update VehicleModel
    params = self.sm['liveParameters']
    x = max(params.stiffnessFactor, 0.1)
    sr = max(params.steerRatio, 0.1)
    self.VM.update_params(x, sr)

    lat_plan = self.sm['lateralPlan']
    long_plan = self.sm['longitudinalPlan']

    actuators = car.CarControl.Actuators.new_message()
    actuators.longControlState = self.LoC.long_control_state

    if CS.leftBlinker or CS.rightBlinker:
      self.last_blinker_frame = self.sm.frame

    # State specific actions

    if not self.active:
      self.LaC.reset()
      self.LoC.reset(v_pid=CS.vEgo)

    if not self.joystick_mode:
      # accel PID loop
      pid_accel_limits = self.CI.get_pid_accel_limits(self.CP, CS.vEgo, self.v_cruise_kph * CV.KPH_TO_MS)
      actuators.accel = self.LoC.update(self.active, CS, self.CP, long_plan, pid_accel_limits)

      # Steering PID loop and lateral MPC
      lat_active = self.active and not CS.steerWarning and not CS.steerError and CS.vEgo > self.CP.minSteerSpeed
      desired_curvature, desired_curvature_rate = get_lag_adjusted_curvature(self.CP, CS.vEgo,
                                                                             lat_plan.psis,
                                                                             lat_plan.curvatures,
                                                                             lat_plan.curvatureRates)
      actuators.steer, actuators.steeringAngleDeg, lac_log = self.LaC.update(lat_active, CS, self.CP, self.VM, params, self.last_actuators,
                                                                             desired_curvature, desired_curvature_rate)
    else:
      lac_log = log.ControlsState.LateralDebugState.new_message()
      if self.sm.rcv_frame['testJoystick'] > 0 and self.active:
        actuators.accel = 4.0*clip(self.sm['testJoystick'].axes[0], -1, 1)

        steer = clip(self.sm['testJoystick'].axes[1], -1, 1)
        # max angle is 45 for angle-based cars
        actuators.steer, actuators.steeringAngleDeg = steer, steer * 45.

        lac_log.active = True
        lac_log.steeringAngleDeg = CS.steeringAngleDeg
        lac_log.output = steer
        lac_log.saturated = abs(steer) >= 0.9

    # Check for difference between desired angle and angle for angle based control
    angle_control_saturated = self.CP.steerControlType == car.CarParams.SteerControlType.angle and \
      abs(actuators.steeringAngleDeg - CS.steeringAngleDeg) > STEER_ANGLE_SATURATION_THRESHOLD

    if angle_control_saturated and not CS.steeringPressed and self.active:
      self.saturated_count += 1
    else:
      self.saturated_count = 0

    # Send a "steering required alert" if saturation count has reached the limit
    if (lac_log.saturated and not CS.steeringPressed) or \
       (self.saturated_count > STEER_ANGLE_SATURATION_TIMEOUT):

      if len(lat_plan.dPathPoints):
        # Check if we deviated from the path
        # TODO use desired vs actual curvature
        left_deviation = actuators.steer > 0 and lat_plan.dPathPoints[0] < -0.20
        right_deviation = actuators.steer < 0 and lat_plan.dPathPoints[0] > 0.20

        if left_deviation or right_deviation:
          self.events.add(EventName.steerSaturated)

    # Ensure no NaNs/Infs
    for p in ACTUATOR_FIELDS:
      attr = getattr(actuators, p)
      if not isinstance(attr, Number):
        continue

      if not math.isfinite(attr):
        cloudlog.error(f"actuators.{p} not finite {actuators.to_dict()}")
        setattr(actuators, p, 0.0)

    return actuators, lac_log

  def update_button_timers(self, buttonEvents):
    # increment timer for buttons still pressed
    for k in self.button_timers.keys():
      if self.button_timers[k] > 0:
        self.button_timers[k] += 1

    for b in buttonEvents:
      if b.type.raw in self.button_timers:
        self.button_timers[b.type.raw] = 1 if b.pressed else 0

  def publish_logs(self, CS, start_time, actuators, lac_log):
    """Send actuators and hud commands to the car, send controlsstate and MPC logging"""

    CC = car.CarControl.new_message()
    CC.enabled = self.enabled
    CC.active = self.active
    CC.actuators = actuators

    if len(self.sm['liveLocationKalman'].orientationNED.value) > 2:
      CC.roll = self.sm['liveLocationKalman'].orientationNED.value[0]
      CC.pitch = self.sm['liveLocationKalman'].orientationNED.value[1]

    CC.cruiseControl.cancel = CS.cruiseState.enabled and (not self.enabled or not self.CP.pcmCruise)
    if self.joystick_mode and self.sm.rcv_frame['testJoystick'] > 0 and self.sm['testJoystick'].buttons[0]:
      CC.cruiseControl.cancel = True

    CC.hudControl.setSpeed = float(self.v_cruise_kph * CV.KPH_TO_MS)
    CC.hudControl.speedVisible = self.enabled
    CC.hudControl.lanesVisible = self.enabled
    CC.hudControl.leadVisible = self.sm['longitudinalPlan'].hasLead

    CC.hudControl.rightLaneVisible = True
    CC.hudControl.leftLaneVisible = True

    recent_blinker = (self.sm.frame - self.last_blinker_frame) * DT_CTRL < 5.0  # 5s blinker cooldown
    ldw_allowed = self.is_ldw_enabled and CS.vEgo > LDW_MIN_SPEED and not recent_blinker \
                    and not self.active and self.sm['liveCalibration'].calStatus == Calibration.CALIBRATED

    meta = self.sm['modelV2'].meta
    if len(meta.desirePrediction) and ldw_allowed:
      right_lane_visible = self.sm['lateralPlan'].rProb > 0.5
      left_lane_visible = self.sm['lateralPlan'].lProb > 0.5
      l_lane_change_prob = meta.desirePrediction[Desire.laneChangeLeft - 1]
      r_lane_change_prob = meta.desirePrediction[Desire.laneChangeRight - 1]
      l_lane_close = left_lane_visible and (self.sm['modelV2'].laneLines[1].y[0] > -(1.08 + CAMERA_OFFSET))
      r_lane_close = right_lane_visible and (self.sm['modelV2'].laneLines[2].y[0] < (1.08 - CAMERA_OFFSET))

      CC.hudControl.leftLaneDepart = bool(l_lane_change_prob > LANE_DEPARTURE_THRESHOLD and l_lane_close)
      CC.hudControl.rightLaneDepart = bool(r_lane_change_prob > LANE_DEPARTURE_THRESHOLD and r_lane_close)

    if CC.hudControl.rightLaneDepart or CC.hudControl.leftLaneDepart:
      self.events.add(EventName.ldw)

    clear_event = ET.WARNING if ET.WARNING not in self.current_alert_types else None
    alerts = self.events.create_alerts(self.current_alert_types, [self.CP, self.sm, self.is_metric, self.soft_disable_timer])
    self.AM.add_many(self.sm.frame, alerts)
    self.AM.process_alerts(self.sm.frame, clear_event)
    CC.hudControl.visualAlert = self.AM.visual_alert

    if not self.read_only and self.initialized:
      # send car controls over can
      self.last_actuators, can_sends = self.CI.apply(CC)
      self.pm.send('sendcan', can_list_to_can_capnp(can_sends, msgtype='sendcan', valid=CS.canValid))
      CC.actuatorsOutput = self.last_actuators

    force_decel = (self.sm['driverMonitoringState'].awarenessStatus < 0.) or \
                  (self.state == State.softDisabling)

    # Curvature & Steering angle
    params = self.sm['liveParameters']

    steer_angle_without_offset = math.radians(CS.steeringAngleDeg - params.angleOffsetDeg)
    curvature = -self.VM.calc_curvature(steer_angle_without_offset, CS.vEgo, params.roll)

    # controlsState
    dat = messaging.new_message('controlsState')
    dat.valid = CS.canValid
    controlsState = dat.controlsState
    controlsState.alertText1 = self.AM.alert_text_1
    controlsState.alertText2 = self.AM.alert_text_2
    controlsState.alertSize = self.AM.alert_size
    controlsState.alertStatus = self.AM.alert_status
    controlsState.alertBlinkingRate = self.AM.alert_rate
    controlsState.alertType = self.AM.alert_type
    controlsState.alertSound = self.AM.audible_alert
    controlsState.canMonoTimes = list(CS.canMonoTimes)
    controlsState.longitudinalPlanMonoTime = self.sm.logMonoTime['longitudinalPlan']
    controlsState.lateralPlanMonoTime = self.sm.logMonoTime['lateralPlan']
    controlsState.enabled = self.enabled
    controlsState.active = self.active
    controlsState.curvature = curvature
    controlsState.state = self.state
    controlsState.engageable = not self.events.any(ET.NO_ENTRY)
    controlsState.longControlState = self.LoC.long_control_state
    controlsState.vPid = float(self.LoC.v_pid)
    controlsState.vCruise = float(self.v_cruise_kph)
    controlsState.upAccelCmd = float(self.LoC.pid.p)
    controlsState.uiAccelCmd = float(self.LoC.pid.i)
    controlsState.ufAccelCmd = float(self.LoC.pid.f)
    controlsState.cumLagMs = -self.rk.remaining * 1000.
    controlsState.startMonoTime = int(start_time * 1e9)
    controlsState.forceDecel = bool(force_decel)
    controlsState.canErrorCounter = self.can_error_counter

    if self.joystick_mode:
      controlsState.lateralControlState.debugState = lac_log
    elif self.CP.steerControlType == car.CarParams.SteerControlType.angle:
      controlsState.lateralControlState.angleState = lac_log
    elif self.CP.lateralTuning.which() == 'pid':
      controlsState.lateralControlState.pidState = lac_log
    elif self.CP.lateralTuning.which() == 'lqr':
      controlsState.lateralControlState.lqrState = lac_log
    elif self.CP.lateralTuning.which() == 'indi':
      controlsState.lateralControlState.indiState = lac_log
    self.pm.send('controlsState', dat)

    # carState
    car_events = self.events.to_msg()
    cs_send = messaging.new_message('carState')
    cs_send.valid = CS.canValid
    cs_send.carState = CS
    cs_send.carState.events = car_events
    self.pm.send('carState', cs_send)

    # carEvents - logged every second or on change
    if (self.sm.frame % int(1. / DT_CTRL) == 0) or (self.events.names != self.events_prev):
      ce_send = messaging.new_message('carEvents', len(self.events))
      ce_send.carEvents = car_events
      self.pm.send('carEvents', ce_send)
    self.events_prev = self.events.names.copy()

    # carParams - logged every 50 seconds (> 1 per segment)
    if (self.sm.frame % int(50. / DT_CTRL) == 0):
      cp_send = messaging.new_message('carParams')
      cp_send.carParams = self.CP
      self.pm.send('carParams', cp_send)

    # carControl
    cc_send = messaging.new_message('carControl')
    cc_send.valid = CS.canValid
    cc_send.carControl = CC
    self.pm.send('carControl', cc_send)

    # copy CarControl to pass to CarInterface on the next iteration
    self.CC = CC

  def step(self):
    start_time = sec_since_boot()
    self.prof.checkpoint("Ratekeeper", ignore=True)

    # Sample data from sockets and get a carState
    CS = self.data_sample()
    self.prof.checkpoint("Sample")

    self.update_events(CS)

    if not self.read_only and self.initialized:
      # Update control state
      self.state_transition(CS)
      self.prof.checkpoint("State transition")

    # Compute actuators (runs PID loops and lateral MPC)
    actuators, lac_log = self.state_control(CS)

    self.prof.checkpoint("State Control")

    # Publish data
    self.publish_logs(CS, start_time, actuators, lac_log)
    self.prof.checkpoint("Sent")

    self.update_button_timers(CS.buttonEvents)

  def controlsd_thread(self):
    while True:
      self.step()
      self.rk.monitor_time()
      self.prof.display()

def main(sm=None, pm=None, logcan=None):
  controls = Controls(sm, pm, logcan)
  controls.controlsd_thread()


if __name__ == "__main__":
  main()<|MERGE_RESOLUTION|>--- conflicted
+++ resolved
@@ -303,15 +303,6 @@
     for pandaState in self.sm['pandaStates']:
       if log.PandaState.FaultType.relayMalfunction in pandaState.faults:
         self.events.add(EventName.relayMalfunction)
-<<<<<<< HEAD
-    ## # TODO: JJS TEMP: Throwing fault on GM no radar
-    # if not REPLAY:
-    #   # Check for mismatch between openpilot and car's PCM
-    #   cruise_mismatch = CS.cruiseState.enabled and (not self.enabled or not self.CP.pcmCruise)
-    #   self.cruise_mismatch_counter = self.cruise_mismatch_counter + 1 if cruise_mismatch else 0
-    #   if self.cruise_mismatch_counter > int(1. / DT_CTRL):
-    #     self.events.add(EventName.cruiseMismatch)
-=======
 
     if not REPLAY:
       # Check for mismatch between openpilot and car's PCM
@@ -319,7 +310,6 @@
       self.cruise_mismatch_counter = self.cruise_mismatch_counter + 1 if cruise_mismatch else 0
       if self.cruise_mismatch_counter > int(3. / DT_CTRL):
         self.events.add(EventName.cruiseMismatch)
->>>>>>> 16dd7ce1
 
     # Check for FCW
     stock_long_is_braking = self.enabled and not self.CP.openpilotLongitudinalControl and CS.aEgo < -1.5
