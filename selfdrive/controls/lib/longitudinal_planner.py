--- conflicted
+++ resolved
@@ -37,15 +37,9 @@
 
 # need fast accel at very low speed for stop and go
 # make sure these accelerations are smaller than mpc limits
-<<<<<<< HEAD
 _A_CRUISE_MAX_V_ECO = [.9, .75, .65, .5, .4]
 _A_CRUISE_MAX_V = [1.1, 1.25, 1.0, 0.7, 0.65]
-_A_CRUISE_MAX_V_SPORT = [1.8, 2.0, 1.8, 1.1, 0.9]
-=======
-_A_CRUISE_MAX_V_ECO = [.8, .7, .6, .5, .4]
-_A_CRUISE_MAX_V = [1.1, 1.25, 1.0, 0.7, 0.65]
 _A_CRUISE_MAX_V_SPORT = [2.0, 2.3, 2.0, 1.1, 0.9]
->>>>>>> db9855e5
 _A_CRUISE_MAX_V_FOLLOWING = [1.5, 1.5, 1.2, 0.7, 0.65]
 _A_CRUISE_MAX_BP = _A_CRUISE_MIN_BP
 
